import os
from typing import List

# Get the absolute path to the project root directory
PROJECT_ROOT = os.path.dirname(os.path.dirname(__file__))

# Construct the path to the typeshed directory
TYPESHED_DIR = os.path.join(PROJECT_ROOT, "typeshed")


def check_typeshed(package_name: str) -> bool:
    """Checks if the package has stubs available in the typeshed repository."""

    # Check in the third-party stubs directory
<<<<<<< HEAD
    stubs_path = os.path.join(TYPESHED_DIR, "stubs", package_name)
=======
    stubs_path = os.path.join(TYPESHED_DIR, 'stubs', package_name)
>>>>>>> fdb101c9

    return os.path.exists(stubs_path)


<<<<<<< HEAD
def find_typeshed_stub_files(package_name: str) -> List[str]:
=======
def find_stub_files(package_name: str) -> List[str]:
>>>>>>> fdb101c9
    """Finds the .pyi stub files for the given package in the typeshed directory."""
    typeshed_path = os.path.join(TYPESHED_DIR, "stubs", package_name)
    stub_files: List[str] = []  # Explicitly type the list as List[str]
    for root, _, files in os.walk(typeshed_path):
        for file in files:
            if file.endswith(".pyi"):
                stub_files.append(os.path.join(root, file))
    return stub_files


<<<<<<< HEAD
def merge_files_with_stubs(
    package_files: List[str], typeshed_stubs: List[str]
) -> List[str]:
=======
def merge_files_with_stubs(package_files: List[str], typeshed_stubs: List[str]) -> List[str]:
>>>>>>> fdb101c9
    """Merge package files with typeshed stubs, preferring .pyi files from the package itself."""
    merged_files: List[str] = []  # Explicitly type the list as List[str]
    typeshed_stub_dict = {os.path.basename(
        stub): stub for stub in typeshed_stubs}

    for file in package_files:
        base_name = os.path.basename(file)
        if base_name.endswith(".pyi"):
            # If a .pyi file from the package exists, prefer it over typeshed
            if base_name in typeshed_stub_dict:
                typeshed_stub_dict.pop(base_name)
            merged_files.append(file)
        elif base_name.endswith(".py"):
            # Include all .py files from the package
            merged_files.append(file)

    # Add remaining typeshed stubs (those that were not overridden by package stubs)
    merged_files.extend(typeshed_stub_dict.values())

    return merged_files<|MERGE_RESOLUTION|>--- conflicted
+++ resolved
@@ -12,20 +12,12 @@
     """Checks if the package has stubs available in the typeshed repository."""
 
     # Check in the third-party stubs directory
-<<<<<<< HEAD
     stubs_path = os.path.join(TYPESHED_DIR, "stubs", package_name)
-=======
-    stubs_path = os.path.join(TYPESHED_DIR, 'stubs', package_name)
->>>>>>> fdb101c9
 
     return os.path.exists(stubs_path)
 
 
-<<<<<<< HEAD
-def find_typeshed_stub_files(package_name: str) -> List[str]:
-=======
 def find_stub_files(package_name: str) -> List[str]:
->>>>>>> fdb101c9
     """Finds the .pyi stub files for the given package in the typeshed directory."""
     typeshed_path = os.path.join(TYPESHED_DIR, "stubs", package_name)
     stub_files: List[str] = []  # Explicitly type the list as List[str]
@@ -36,13 +28,7 @@
     return stub_files
 
 
-<<<<<<< HEAD
-def merge_files_with_stubs(
-    package_files: List[str], typeshed_stubs: List[str]
-) -> List[str]:
-=======
 def merge_files_with_stubs(package_files: List[str], typeshed_stubs: List[str]) -> List[str]:
->>>>>>> fdb101c9
     """Merge package files with typeshed stubs, preferring .pyi files from the package itself."""
     merged_files: List[str] = []  # Explicitly type the list as List[str]
     typeshed_stub_dict = {os.path.basename(
