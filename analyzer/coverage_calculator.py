import ast
<<<<<<< HEAD
from typing import Dict, List, Tuple

=======
import os
from typing import List, Tuple, Dict
>>>>>>> fdb101c9


def get_fully_qualified_name(node: ast.FunctionDef, module: str, parent_map: Dict[ast.AST, ast.AST]) -> str:
    parent = parent_map.get(node)
    if isinstance(parent, ast.ClassDef):
        return f"{module}.{parent.name}.{node.name}"
    return f"{module}.{node.name}"


def build_parent_map(tree: ast.AST) -> Dict[ast.AST, ast.AST]:
    parent_map: Dict[ast.AST, ast.AST] = {}
    for node in ast.walk(tree):
        for child in ast.iter_child_nodes(node):
            parent_map[child] = node
    return parent_map


def calculate_parameter_coverage(files: List[str]) -> Tuple[int, int, int]:
    total_params: int = 0
    annotated_params: int = 0
    skipped_files: int = 0

    # To track annotations and parameters per function
    function_param_counts: Dict[str, Tuple[int, int]] = {}
    functions_covered_by_pyi: set[str] = set()

    for file in files:
        try:
<<<<<<< HEAD
            with open(file, "r", encoding="utf-8", errors="ignore") as f:
=======
            module_name = os.path.splitext(os.path.basename(file))[0]
            with open(file, 'r', encoding='utf-8', errors='ignore') as f:
>>>>>>> fdb101c9
                tree = ast.parse(f.read(), filename=file)
                parent_map = build_parent_map(tree)

                # Use a set to track already analyzed functions
                analyzed_functions: set[str] = set()

                for node in ast.walk(tree):
                    if isinstance(node, ast.FunctionDef):
<<<<<<< HEAD
                        func_name: str = node.name

                        # Exclude 'self' and 'cls' from parameters
                        params = [
                            arg
                            for arg in node.args.args
                            if arg.arg not in ("self", "cls")
                        ]
                        param_count: int = len(params)
                        annotation_count: int = sum(
                            1 for arg in params if arg.annotation is not None
                        )
=======
                        func_name = get_fully_qualified_name(
                            node, module_name, parent_map)

                        # Skip if already analyzed
                        if func_name in analyzed_functions:
                            continue

                        analyzed_functions.add(func_name)

                        # Exclude 'self' and 'cls' from parameters
                        params = [
                            arg for arg in node.args.args if arg.arg not in ('self', 'cls')]
                        param_count = len(params)
                        annotation_count = sum(
                            1 for arg in params if arg.annotation is not None)
>>>>>>> fdb101c9

                        # Handle .pyi files and function overwriting
                        if file.endswith(".pyi"):
                            functions_covered_by_pyi.add(func_name)
<<<<<<< HEAD
                            function_param_counts[func_name] = (
                                param_count,
                                annotation_count,
                            )
                        elif func_name not in functions_covered_by_pyi:
                            # Only add counts from .py if not already covered by .pyi
                            if func_name in function_param_counts:
                                continue
                            function_param_counts[func_name] = (
                                param_count,
                                annotation_count,
                            )
=======
                            function_param_counts[func_name] = (
                                param_count, annotation_count)
                        elif func_name not in functions_covered_by_pyi:
                            if func_name not in function_param_counts:
                                function_param_counts[func_name] = (
                                    param_count, annotation_count)
>>>>>>> fdb101c9

        except (SyntaxError, UnicodeDecodeError):
            skipped_files += 1

    # Sum up the final counts
    total_params = sum(counts[0] for counts in function_param_counts.values())
    annotated_params = sum(counts[1]
                           for counts in function_param_counts.values())

    return total_params, annotated_params, skipped_files


def calculate_return_type_coverage(files: List[str]) -> Tuple[int, int, int]:
    total_functions: int = 0
    annotated_functions: int = 0
    skipped_files: int = 0

    # To track return type annotations per function
    function_return_counts: Dict[str, Tuple[int, int]] = {}
    functions_covered_by_pyi: set[str] = set()

    for file in files:
        try:
<<<<<<< HEAD
            with open(file, "r", encoding="utf-8", errors="ignore") as f:
=======
            module_name = os.path.splitext(os.path.basename(file))[0]
            with open(file, 'r', encoding='utf-8', errors='ignore') as f:
>>>>>>> fdb101c9
                tree = ast.parse(f.read(), filename=file)
                parent_map = build_parent_map(tree)

                # Use a set to track already analyzed functions
                analyzed_functions: set[str] = set()

                for node in ast.walk(tree):
                    if isinstance(node, ast.FunctionDef):
                        func_name = get_fully_qualified_name(
                            node, module_name, parent_map)

                        # Skip if already analyzed
                        if func_name in analyzed_functions:
                            continue

                        analyzed_functions.add(func_name)

                        # Skip the __init__ method
                        if node.name == "__init__":
                            continue

                        # Handle .pyi files and function overwriting
                        if file.endswith(".pyi"):
                            functions_covered_by_pyi.add(func_name)
<<<<<<< HEAD
                            function_return_counts[func_name] = (
                                1,
                                1 if node.returns is not None else 0,
                            )
                        elif func_name not in functions_covered_by_pyi:
                            # Only add counts from .py if not already covered by .pyi
                            if func_name in function_return_counts:
                                continue
                            function_return_counts[func_name] = (
                                1,
                                1 if node.returns is not None else 0,
                            )
=======
                            function_return_counts[func_name] = (
                                1, 1 if node.returns is not None else 0)
                        elif func_name not in functions_covered_by_pyi:
                            if func_name not in function_return_counts:
                                function_return_counts[func_name] = (
                                    1,
                                    1 if node.returns is not None else 0
                                )
>>>>>>> fdb101c9

        except (SyntaxError, UnicodeDecodeError):
            skipped_files += 1

    # Sum up the final counts
    total_functions = sum(counts[0]
                          for counts in function_return_counts.values())
    annotated_functions = sum(counts[1]
                              for counts in function_return_counts.values())

    return total_functions, annotated_functions, skipped_files


def calculate_overall_coverage(files: List[str]) -> Dict[str, float]:
<<<<<<< HEAD
    total_params, annotated_params, param_skipped = calculate_parameter_coverage(files)
    total_functions, annotated_functions, return_skipped = (
        calculate_return_type_coverage(files)
    )
=======
    total_params, annotated_params, param_skipped = calculate_parameter_coverage(
        files)
    total_functions, annotated_functions, return_skipped = calculate_return_type_coverage(
        files)
>>>>>>> fdb101c9

    total_skipped: int = max(param_skipped, return_skipped)

    return {
        "parameter_coverage": calculuate_coverage(annotated_params, total_params),
        "return_type_coverage": calculuate_coverage(
            annotated_functions, total_functions
        ),
        "skipped_files": total_skipped,
        "surface_area": total_params + total_functions,
    }


def calculuate_coverage(covered: int, total: int) -> float:
    return (covered / total) * 100 if total > 0 else -1.0<|MERGE_RESOLUTION|>--- conflicted
+++ resolved
@@ -1,11 +1,6 @@
 import ast
-<<<<<<< HEAD
-from typing import Dict, List, Tuple
-
-=======
 import os
 from typing import List, Tuple, Dict
->>>>>>> fdb101c9
 
 
 def get_fully_qualified_name(node: ast.FunctionDef, module: str, parent_map: Dict[ast.AST, ast.AST]) -> str:
@@ -34,12 +29,8 @@
 
     for file in files:
         try:
-<<<<<<< HEAD
-            with open(file, "r", encoding="utf-8", errors="ignore") as f:
-=======
             module_name = os.path.splitext(os.path.basename(file))[0]
             with open(file, 'r', encoding='utf-8', errors='ignore') as f:
->>>>>>> fdb101c9
                 tree = ast.parse(f.read(), filename=file)
                 parent_map = build_parent_map(tree)
 
@@ -48,20 +39,6 @@
 
                 for node in ast.walk(tree):
                     if isinstance(node, ast.FunctionDef):
-<<<<<<< HEAD
-                        func_name: str = node.name
-
-                        # Exclude 'self' and 'cls' from parameters
-                        params = [
-                            arg
-                            for arg in node.args.args
-                            if arg.arg not in ("self", "cls")
-                        ]
-                        param_count: int = len(params)
-                        annotation_count: int = sum(
-                            1 for arg in params if arg.annotation is not None
-                        )
-=======
                         func_name = get_fully_qualified_name(
                             node, module_name, parent_map)
 
@@ -77,32 +54,16 @@
                         param_count = len(params)
                         annotation_count = sum(
                             1 for arg in params if arg.annotation is not None)
->>>>>>> fdb101c9
 
                         # Handle .pyi files and function overwriting
                         if file.endswith(".pyi"):
                             functions_covered_by_pyi.add(func_name)
-<<<<<<< HEAD
-                            function_param_counts[func_name] = (
-                                param_count,
-                                annotation_count,
-                            )
-                        elif func_name not in functions_covered_by_pyi:
-                            # Only add counts from .py if not already covered by .pyi
-                            if func_name in function_param_counts:
-                                continue
-                            function_param_counts[func_name] = (
-                                param_count,
-                                annotation_count,
-                            )
-=======
                             function_param_counts[func_name] = (
                                 param_count, annotation_count)
                         elif func_name not in functions_covered_by_pyi:
                             if func_name not in function_param_counts:
                                 function_param_counts[func_name] = (
                                     param_count, annotation_count)
->>>>>>> fdb101c9
 
         except (SyntaxError, UnicodeDecodeError):
             skipped_files += 1
@@ -126,12 +87,8 @@
 
     for file in files:
         try:
-<<<<<<< HEAD
-            with open(file, "r", encoding="utf-8", errors="ignore") as f:
-=======
             module_name = os.path.splitext(os.path.basename(file))[0]
             with open(file, 'r', encoding='utf-8', errors='ignore') as f:
->>>>>>> fdb101c9
                 tree = ast.parse(f.read(), filename=file)
                 parent_map = build_parent_map(tree)
 
@@ -156,20 +113,6 @@
                         # Handle .pyi files and function overwriting
                         if file.endswith(".pyi"):
                             functions_covered_by_pyi.add(func_name)
-<<<<<<< HEAD
-                            function_return_counts[func_name] = (
-                                1,
-                                1 if node.returns is not None else 0,
-                            )
-                        elif func_name not in functions_covered_by_pyi:
-                            # Only add counts from .py if not already covered by .pyi
-                            if func_name in function_return_counts:
-                                continue
-                            function_return_counts[func_name] = (
-                                1,
-                                1 if node.returns is not None else 0,
-                            )
-=======
                             function_return_counts[func_name] = (
                                 1, 1 if node.returns is not None else 0)
                         elif func_name not in functions_covered_by_pyi:
@@ -178,7 +121,6 @@
                                     1,
                                     1 if node.returns is not None else 0
                                 )
->>>>>>> fdb101c9
 
         except (SyntaxError, UnicodeDecodeError):
             skipped_files += 1
@@ -193,17 +135,10 @@
 
 
 def calculate_overall_coverage(files: List[str]) -> Dict[str, float]:
-<<<<<<< HEAD
-    total_params, annotated_params, param_skipped = calculate_parameter_coverage(files)
-    total_functions, annotated_functions, return_skipped = (
-        calculate_return_type_coverage(files)
-    )
-=======
     total_params, annotated_params, param_skipped = calculate_parameter_coverage(
         files)
     total_functions, annotated_functions, return_skipped = calculate_return_type_coverage(
         files)
->>>>>>> fdb101c9
 
     total_skipped: int = max(param_skipped, return_skipped)
 
