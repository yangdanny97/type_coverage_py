import argparse
import concurrent.futures
import json
import shutil
import sys
<<<<<<< HEAD
import tempfile
from typing import Any, Dict, List, Optional, Set, Tuple

from analyzer.coverage_calculator import calculate_overall_coverage
from analyzer.package_analyzer import extract_files
from analyzer.report_generator import generate_report, generate_report_html
from analyzer.typeshed_checker import (
    check_typeshed,
    find_typeshed_stub_files,
    merge_files_with_stubs,
)
=======
import argparse

from typing import Optional, Any, Dict, List
from analyzer.package_analyzer import extract_files, find_stub_package
from analyzer.typeshed_checker import check_typeshed, find_stub_files, merge_files_with_stubs
from analyzer.coverage_calculator import calculate_overall_coverage
from analyzer.report_generator import generate_report, generate_report_html, update_main_html_with_links, archive_old_reports
>>>>>>> fdb101c9
from coverage_sources.typeshed_coverage import download_typeshed_csv

JSON_REPORT_FILE = "package_report.json"
TOP_PYPI_PACKAGES = "top-pypi-packages-30-days.min.json"
STUB_PACKAGES = "stub_packages.json"



def load_and_sort_top_packages(json_file: str) -> List[Dict[str, Any]]:
    """Load the JSON file and sort it by download_count."""
    with open(json_file, "r") as f:
        data = json.load(f)

<<<<<<< HEAD
    sorted_rows = sorted(data["rows"], key=lambda x: x["download_count"], reverse=True)
=======
    sorted_rows = sorted(
        data['rows'], key=lambda x: x['download_count'], reverse=True)
>>>>>>> fdb101c9
    return sorted_rows


def separate_test_files(files: List[str]) -> List[str]:
    """Separate files into test files and non-test files."""
    non_test_files: List[str] = []
<<<<<<< HEAD
    for file in files:
        parts = [x.replace("_", "") for x in file.split("/")]
        if "test" in parts or "tests" in parts:
            continue
        non_test_files.append(file)
    return non_test_files


def analyze_package(
    package_name: str,
    rank: Optional[int] = None,
    download_count: Optional[int] = None,
    typeshed_data: Optional[Dict[str, Any]] = None,
    has_stub_package: bool = False,
    parallel: bool = False,
) -> Dict[str, Any]:
=======

    for file in files:
        if "test" not in file or "tests" not in file:
            non_test_files.append(file)

    return non_test_files


def analyze_package(package_name: str, rank: Optional[int] = None, download_count: Optional[int] = None, typeshed_data: Optional[Dict[str, Any]] = None) -> Dict[str, Any]:
>>>>>>> fdb101c9
    """Analyze a single package and generate a report."""
    package_report: Dict[str, Any] = {
        "DownloadCount": download_count,
        "DownloadRanking": rank,
        "CoverageData": {},
    }

    # Create a temporary directory
    temp_dir = tempfile.mkdtemp()
    stub_package_dir = tempfile.mkdtemp() if has_stub_package else None

    try:
        print(f"Analyzing package: {package_name} rank {rank}")

        # Download and extract package files
<<<<<<< HEAD
        files, has_py_typed_file = extract_files(package_name, temp_dir)
=======
        files = extract_files(package_name, temp_dir)
>>>>>>> fdb101c9

        # Separate test and non-test files
        non_test_files = separate_test_files(files)

        stub_has_py_typed_file = False
        if stub_package_dir:
            stub_package_files, stub_has_py_typed_file = extract_files(
                package_name + "-stubs", stub_package_dir
            )
            files = merge_files_with_stubs(files, stub_package_files)
            non_test_files = merge_files_with_stubs(non_test_files, stub_package_files)

        package_report["HasPyTypedFile"] = has_py_typed_file or stub_has_py_typed_file

        non_test_coverage = calculate_overall_coverage(non_test_files)
        parameter_coverage = non_test_coverage["parameter_coverage"]
        return_type_coverage = non_test_coverage["return_type_coverage"]
        skipped_files_non_tests = non_test_coverage["skipped_files"]
<<<<<<< HEAD
        surface_area = non_test_coverage["surface_area"]
=======
>>>>>>> fdb101c9

        package_report["CoverageData"]["parameter_coverage"] = parameter_coverage
        package_report["CoverageData"]["return_type_coverage"] = return_type_coverage
        package_report["SurfaceArea"] = surface_area

        total_test_coverage = calculate_overall_coverage(files)
        skipped_tests = total_test_coverage["skipped_files"]

        package_report["CoverageData"]["param_coverage_with_tests"] = (
            total_test_coverage["parameter_coverage"]
        )
        package_report["CoverageData"]["return_coverage_with_tests"] = (
            total_test_coverage["return_type_coverage"]
        )

        # Merge non-test files with typeshed stubs
        typeshed_exists = check_typeshed(package_name)
        package_report["HasTypeShed"] = typeshed_exists
<<<<<<< HEAD
        package_report["HasStubsPackage"] = has_stub_package
        if typeshed_exists:
            if not parallel:
                print(f"Typeshed exists for {package_name}. Including it in analysis.")
            stub_files = find_typeshed_stub_files(package_name)
            merged_files = merge_files_with_stubs(non_test_files, stub_files)

            # Calculate coverage with stubs
            total_test_coverage_stubs = calculate_overall_coverage(merged_files)
            parameter_coverage_with_stubs = total_test_coverage_stubs[
                "parameter_coverage"
            ]
            return_type_coverage_with_stubs = total_test_coverage_stubs[
                "return_type_coverage"
            ]
=======
        package_report["non_typeshed_stubs"] = 'N/A'
        if typeshed_exists:
            print(f"Typeshed exists for {
                  package_name}. Including it in analysis.")
            stub_files = find_stub_files(package_name)
            merged_files = merge_files_with_stubs(non_test_files, stub_files)

            # Calculate coverage with stubs
            total_test_coverage_stubs = calculate_overall_coverage(
                merged_files)
            parameter_coverage_with_stubs = total_test_coverage_stubs["parameter_coverage"]
            return_type_coverage_with_stubs = total_test_coverage_stubs["return_type_coverage"]
>>>>>>> fdb101c9
            skipped_files_with_stubs = total_test_coverage["skipped_files"]
        else:
            # Check for PyPI stub package if no Typeshed stubs exist
            stub_package_url = find_stub_package(package_name)
            if stub_package_url:
                print(f"Found non-typeshed stub package: {stub_package_url}")
                package_report["non_typeshed_stubs"] = stub_package_url

                # Download and merge PyPI stub files
                stub_temp_dir = tempfile.mkdtemp()
                try:
                    stub_files = extract_files(
                        f"{package_name}-stubs", stub_temp_dir)
                    merged_files = merge_files_with_stubs(
                        non_test_files, stub_files)

                    # Calculate coverage with stubs
                    total_test_coverage_stubs = calculate_overall_coverage(
                        merged_files)
                    parameter_coverage_with_stubs = total_test_coverage_stubs["parameter_coverage"]
                    return_type_coverage_with_stubs = total_test_coverage_stubs[
                        "return_type_coverage"]
                    skipped_files_with_stubs = total_test_coverage["skipped_files"]
                finally:
                    print('temp file removed', stub_temp_dir)
                    shutil.rmtree(stub_temp_dir)
            else:
                print(f"No stubs found for {
                      package_name} in Typeshed or PyPI.")

                parameter_coverage_with_stubs = parameter_coverage
                return_type_coverage_with_stubs = return_type_coverage
                skipped_files_with_stubs = skipped_files_non_tests

        # Add typeshed data if available
        if typeshed_data and package_name in typeshed_data:
            package_report["TypeshedData"] = typeshed_data[package_name]
        else:
            package_report["TypeshedData"] = {}

        package_report["CoverageData"][
            "parameter_coverage_with_stubs"
        ] = parameter_coverage_with_stubs
        package_report["CoverageData"][
            "return_type_coverage_with_stubs"
        ] = return_type_coverage_with_stubs

        skipped_files_total = max(skipped_files_with_stubs, skipped_tests)
        package_report["CoverageData"]["skipped_files"] = skipped_files_total

        # Write CLI
        if not parallel:
            generate_report(package_report, package_name)

    finally:
        # Clean up the temporary directory
        shutil.rmtree(temp_dir)
        if stub_package_dir:
            shutil.rmtree(stub_package_dir)

    return package_report


<<<<<<< HEAD
def get_packages_with_stubs() -> set[str]:
    with open(STUB_PACKAGES, "r") as f:
        data = json.load(f)
    return set(data)


def analyze_package_concurrently(
    package_data: Dict[str, Any],
    rank: int,
    typeshed_data: Dict[str, Dict[str, Any]],
    packages_with_stubs: Set[str],
) -> Tuple[str, Dict[str, Any]] | None:
    package_name = package_data["project"]
    download_count = package_data["download_count"]

    if package_name:  # Ensure package_name is not None
        return package_name, analyze_package(
            package_name,
            rank=rank,
            download_count=download_count,
            typeshed_data=typeshed_data,
            has_stub_package=package_name in packages_with_stubs,
            parallel=True,
        )
    return None


def parallel_analyze_packages(
    top_packages: List[Dict[str, Any]],
    typeshed_data: Dict[str, Dict[str, Any]],
    packages_with_stubs: Set[str],
) -> Dict[str, Any]:
    package_report: Dict[str, Any] = {}
    with concurrent.futures.ThreadPoolExecutor() as executor:
        futures = {
            executor.submit(
                analyze_package_concurrently,
                package_data,
                rank,
                typeshed_data,
                packages_with_stubs,
            ): package_data
            for rank, package_data in enumerate(top_packages, start=1)
        }
        for future in concurrent.futures.as_completed(futures):
            result = future.result()
            if result:
                package_name, analysis_result = result
                package_report[package_name] = analysis_result
    sorted_pairs = sorted(
        [pair for pair in package_report.items()], key=lambda x: x[1]["DownloadRanking"]
    )
    package_report = {k: v for k, v in sorted_pairs}
    return package_report


=======
>>>>>>> fdb101c9
def main(
    top_n: Optional[int] = None,
    package_name: Optional[str] = None,
    write_json: bool = False,
    write_html: bool = False,
<<<<<<< HEAD
    parallel: bool = False,
=======
    create_daily: bool = False  # Add this parameter
>>>>>>> fdb101c9
) -> None:
    package_report: Dict[str, Any] = {}

    # Download the CSV file with typeshed stats
    typeshed_data = download_typeshed_csv()
    packages_with_stubs = get_packages_with_stubs()

    if package_name:
        # Analyze a specific package
        print(f"Analyzing specific package: {package_name}")
        package_report[package_name] = analyze_package(
<<<<<<< HEAD
            package_name,
            typeshed_data=typeshed_data,
            has_stub_package=package_name in packages_with_stubs,
        )
=======
            package_name, typeshed_data=typeshed_data)
>>>>>>> fdb101c9
    else:
        # Analyze top N packages
        sorted_packages = load_and_sort_top_packages(TOP_PYPI_PACKAGES)
        top_packages = sorted_packages[:top_n]
        if parallel:
            package_report = parallel_analyze_packages(
                top_packages, typeshed_data, packages_with_stubs
            )
        else:
            for rank, package_data in enumerate(top_packages, start=1):
                package_name = package_data["project"]
                download_count = package_data["download_count"]

<<<<<<< HEAD
                if package_name:  # Ensure package_name is not None
                    package_report[package_name] = analyze_package(
                        package_name,
                        rank=rank,
                        download_count=download_count,
                        typeshed_data=typeshed_data,
                        has_stub_package=package_name in packages_with_stubs,
                        parallel=False,
                    )
=======
        for rank, package_data in enumerate(top_packages, start=1):
            package_name = package_data['project']
            download_count = package_data['download_count']

            if package_name:  # Ensure package_name is not None
                package_report[package_name] = analyze_package(
                    package_name, rank=rank, download_count=download_count, typeshed_data=typeshed_data)

    # Archive old report in data section
    if create_daily:
        archive_old_reports()
>>>>>>> fdb101c9

    # Conditionally write the JSON report
    if write_json:
        with open(JSON_REPORT_FILE, "w") as json_file:
            json.dump(package_report, json_file, indent=4)
        print("package_report.json file generated.")

    # Conditionally generate the HTML report
    if write_html:
        generate_report_html(package_report)
        print("HTML report generated.")

<<<<<<< HEAD

if __name__ == "__main__":
    parser = argparse.ArgumentParser(
        description="Analyze Python package type coverage."
    )
    parser.add_argument(
        "top_n", type=int, nargs="?", help="Analyze the top N PyPI packages."
    )
    parser.add_argument(
        "--package-name", type=str, help="Analyze a specific package by name."
    )
    parser.add_argument(
        "--write-json", action="store_true", help="Write the output to a JSON report."
    )
    parser.add_argument(
        "--write-html", action="store_true", help="Generate an HTML report."
    )
    parser.add_argument(
        "--parallel", action="store_true", help="Analyze packages in parallel."
    )

    args = parser.parse_args()

    if args.package_name:
        main(
            package_name=args.package_name,
            write_json=args.write_json,
            write_html=args.write_html,
        )
=======
    if create_daily:
        update_main_html_with_links()


if __name__ == "__main__":
    parser = argparse.ArgumentParser(
        description="Analyze Python package type coverage.")
    parser.add_argument('top_n', type=int, nargs='?',
                        help="Analyze the top N PyPI packages.")
    parser.add_argument('--package-name', type=str,
                        help="Analyze a specific package by name.")
    parser.add_argument('--write-json', action='store_true',
                        help="Write the output to a JSON report.")
    parser.add_argument('--write-html', action='store_true',
                        help="Generate an HTML report.")
    parser.add_argument('--create-daily', action='store_true',
                        help="Create a daily report and archive previous data.")

    args = parser.parse_args()

    if args.create_daily:
        main(top_n=(args.top_n or 8000), package_name=args.package_name,
             write_json=True, write_html=True, create_daily=True)
    elif args.package_name:
        main(package_name=args.package_name,
             write_json=args.write_json, write_html=args.write_html)
>>>>>>> fdb101c9
    elif args.top_n:
        if not (1 <= args.top_n <= 8000):
            print("Error: <top_n> must be an integer between 1 and 8000.")
            sys.exit(1)
<<<<<<< HEAD
        main(
            top_n=args.top_n,
            write_json=args.write_json,
            write_html=args.write_html,
            parallel=args.parallel,
        )
=======
        main(top_n=args.top_n, write_json=args.write_json,
             write_html=args.write_html)
>>>>>>> fdb101c9
    else:
        print("Error: Either provide a top N number or a package name.")
        sys.exit(1)<|MERGE_RESOLUTION|>--- conflicted
+++ resolved
@@ -3,33 +3,22 @@
 import json
 import shutil
 import sys
-<<<<<<< HEAD
 import tempfile
 from typing import Any, Dict, List, Optional, Set, Tuple
 
 from analyzer.coverage_calculator import calculate_overall_coverage
-from analyzer.package_analyzer import extract_files
-from analyzer.report_generator import generate_report, generate_report_html
+from analyzer.package_analyzer import extract_files, find_stub_package
+from analyzer.report_generator import generate_report, generate_report_html, update_main_html_with_links, archive_old_reports
 from analyzer.typeshed_checker import (
     check_typeshed,
     find_typeshed_stub_files,
     merge_files_with_stubs,
 )
-=======
-import argparse
-
-from typing import Optional, Any, Dict, List
-from analyzer.package_analyzer import extract_files, find_stub_package
-from analyzer.typeshed_checker import check_typeshed, find_stub_files, merge_files_with_stubs
-from analyzer.coverage_calculator import calculate_overall_coverage
-from analyzer.report_generator import generate_report, generate_report_html, update_main_html_with_links, archive_old_reports
->>>>>>> fdb101c9
 from coverage_sources.typeshed_coverage import download_typeshed_csv
 
 JSON_REPORT_FILE = "package_report.json"
 TOP_PYPI_PACKAGES = "top-pypi-packages-30-days.min.json"
 STUB_PACKAGES = "stub_packages.json"
-
 
 
 def load_and_sort_top_packages(json_file: str) -> List[Dict[str, Any]]:
@@ -37,19 +26,14 @@
     with open(json_file, "r") as f:
         data = json.load(f)
 
-<<<<<<< HEAD
-    sorted_rows = sorted(data["rows"], key=lambda x: x["download_count"], reverse=True)
-=======
     sorted_rows = sorted(
-        data['rows'], key=lambda x: x['download_count'], reverse=True)
->>>>>>> fdb101c9
+        data["rows"], key=lambda x: x["download_count"], reverse=True)
     return sorted_rows
 
 
 def separate_test_files(files: List[str]) -> List[str]:
     """Separate files into test files and non-test files."""
     non_test_files: List[str] = []
-<<<<<<< HEAD
     for file in files:
         parts = [x.replace("_", "") for x in file.split("/")]
         if "test" in parts or "tests" in parts:
@@ -66,17 +50,6 @@
     has_stub_package: bool = False,
     parallel: bool = False,
 ) -> Dict[str, Any]:
-=======
-
-    for file in files:
-        if "test" not in file or "tests" not in file:
-            non_test_files.append(file)
-
-    return non_test_files
-
-
-def analyze_package(package_name: str, rank: Optional[int] = None, download_count: Optional[int] = None, typeshed_data: Optional[Dict[str, Any]] = None) -> Dict[str, Any]:
->>>>>>> fdb101c9
     """Analyze a single package and generate a report."""
     package_report: Dict[str, Any] = {
         "DownloadCount": download_count,
@@ -92,11 +65,7 @@
         print(f"Analyzing package: {package_name} rank {rank}")
 
         # Download and extract package files
-<<<<<<< HEAD
         files, has_py_typed_file = extract_files(package_name, temp_dir)
-=======
-        files = extract_files(package_name, temp_dir)
->>>>>>> fdb101c9
 
         # Separate test and non-test files
         non_test_files = separate_test_files(files)
@@ -107,7 +76,8 @@
                 package_name + "-stubs", stub_package_dir
             )
             files = merge_files_with_stubs(files, stub_package_files)
-            non_test_files = merge_files_with_stubs(non_test_files, stub_package_files)
+            non_test_files = merge_files_with_stubs(
+                non_test_files, stub_package_files)
 
         package_report["HasPyTypedFile"] = has_py_typed_file or stub_has_py_typed_file
 
@@ -115,10 +85,7 @@
         parameter_coverage = non_test_coverage["parameter_coverage"]
         return_type_coverage = non_test_coverage["return_type_coverage"]
         skipped_files_non_tests = non_test_coverage["skipped_files"]
-<<<<<<< HEAD
         surface_area = non_test_coverage["surface_area"]
-=======
->>>>>>> fdb101c9
 
         package_report["CoverageData"]["parameter_coverage"] = parameter_coverage
         package_report["CoverageData"]["return_type_coverage"] = return_type_coverage
@@ -137,36 +104,23 @@
         # Merge non-test files with typeshed stubs
         typeshed_exists = check_typeshed(package_name)
         package_report["HasTypeShed"] = typeshed_exists
-<<<<<<< HEAD
         package_report["HasStubsPackage"] = has_stub_package
         if typeshed_exists:
             if not parallel:
-                print(f"Typeshed exists for {package_name}. Including it in analysis.")
+                print(f"Typeshed exists for {
+                      package_name}. Including it in analysis.")
             stub_files = find_typeshed_stub_files(package_name)
             merged_files = merge_files_with_stubs(non_test_files, stub_files)
 
             # Calculate coverage with stubs
-            total_test_coverage_stubs = calculate_overall_coverage(merged_files)
+            total_test_coverage_stubs = calculate_overall_coverage(
+                merged_files)
             parameter_coverage_with_stubs = total_test_coverage_stubs[
                 "parameter_coverage"
             ]
             return_type_coverage_with_stubs = total_test_coverage_stubs[
                 "return_type_coverage"
             ]
-=======
-        package_report["non_typeshed_stubs"] = 'N/A'
-        if typeshed_exists:
-            print(f"Typeshed exists for {
-                  package_name}. Including it in analysis.")
-            stub_files = find_stub_files(package_name)
-            merged_files = merge_files_with_stubs(non_test_files, stub_files)
-
-            # Calculate coverage with stubs
-            total_test_coverage_stubs = calculate_overall_coverage(
-                merged_files)
-            parameter_coverage_with_stubs = total_test_coverage_stubs["parameter_coverage"]
-            return_type_coverage_with_stubs = total_test_coverage_stubs["return_type_coverage"]
->>>>>>> fdb101c9
             skipped_files_with_stubs = total_test_coverage["skipped_files"]
         else:
             # Check for PyPI stub package if no Typeshed stubs exist
@@ -230,7 +184,6 @@
     return package_report
 
 
-<<<<<<< HEAD
 def get_packages_with_stubs() -> set[str]:
     with open(STUB_PACKAGES, "r") as f:
         data = json.load(f)
@@ -287,18 +240,13 @@
     return package_report
 
 
-=======
->>>>>>> fdb101c9
 def main(
     top_n: Optional[int] = None,
     package_name: Optional[str] = None,
     write_json: bool = False,
     write_html: bool = False,
-<<<<<<< HEAD
     parallel: bool = False,
-=======
     create_daily: bool = False  # Add this parameter
->>>>>>> fdb101c9
 ) -> None:
     package_report: Dict[str, Any] = {}
 
@@ -310,14 +258,10 @@
         # Analyze a specific package
         print(f"Analyzing specific package: {package_name}")
         package_report[package_name] = analyze_package(
-<<<<<<< HEAD
             package_name,
             typeshed_data=typeshed_data,
             has_stub_package=package_name in packages_with_stubs,
         )
-=======
-            package_name, typeshed_data=typeshed_data)
->>>>>>> fdb101c9
     else:
         # Analyze top N packages
         sorted_packages = load_and_sort_top_packages(TOP_PYPI_PACKAGES)
@@ -330,30 +274,9 @@
             for rank, package_data in enumerate(top_packages, start=1):
                 package_name = package_data["project"]
                 download_count = package_data["download_count"]
-
-<<<<<<< HEAD
-                if package_name:  # Ensure package_name is not None
-                    package_report[package_name] = analyze_package(
-                        package_name,
-                        rank=rank,
-                        download_count=download_count,
-                        typeshed_data=typeshed_data,
-                        has_stub_package=package_name in packages_with_stubs,
-                        parallel=False,
-                    )
-=======
-        for rank, package_data in enumerate(top_packages, start=1):
-            package_name = package_data['project']
-            download_count = package_data['download_count']
-
-            if package_name:  # Ensure package_name is not None
-                package_report[package_name] = analyze_package(
-                    package_name, rank=rank, download_count=download_count, typeshed_data=typeshed_data)
-
     # Archive old report in data section
     if create_daily:
         archive_old_reports()
->>>>>>> fdb101c9
 
     # Conditionally write the JSON report
     if write_json:
@@ -365,38 +288,6 @@
     if write_html:
         generate_report_html(package_report)
         print("HTML report generated.")
-
-<<<<<<< HEAD
-
-if __name__ == "__main__":
-    parser = argparse.ArgumentParser(
-        description="Analyze Python package type coverage."
-    )
-    parser.add_argument(
-        "top_n", type=int, nargs="?", help="Analyze the top N PyPI packages."
-    )
-    parser.add_argument(
-        "--package-name", type=str, help="Analyze a specific package by name."
-    )
-    parser.add_argument(
-        "--write-json", action="store_true", help="Write the output to a JSON report."
-    )
-    parser.add_argument(
-        "--write-html", action="store_true", help="Generate an HTML report."
-    )
-    parser.add_argument(
-        "--parallel", action="store_true", help="Analyze packages in parallel."
-    )
-
-    args = parser.parse_args()
-
-    if args.package_name:
-        main(
-            package_name=args.package_name,
-            write_json=args.write_json,
-            write_html=args.write_html,
-        )
-=======
     if create_daily:
         update_main_html_with_links()
 
@@ -414,7 +305,9 @@
                         help="Generate an HTML report.")
     parser.add_argument('--create-daily', action='store_true',
                         help="Create a daily report and archive previous data.")
-
+    parser.add_argument(
+        "--parallel", action="store_true", help="Analyze packages in parallel."
+    )
     args = parser.parse_args()
 
     if args.create_daily:
@@ -423,22 +316,16 @@
     elif args.package_name:
         main(package_name=args.package_name,
              write_json=args.write_json, write_html=args.write_html)
->>>>>>> fdb101c9
     elif args.top_n:
         if not (1 <= args.top_n <= 8000):
             print("Error: <top_n> must be an integer between 1 and 8000.")
             sys.exit(1)
-<<<<<<< HEAD
         main(
             top_n=args.top_n,
             write_json=args.write_json,
             write_html=args.write_html,
             parallel=args.parallel,
         )
-=======
-        main(top_n=args.top_n, write_json=args.write_json,
-             write_html=args.write_html)
->>>>>>> fdb101c9
     else:
         print("Error: Either provide a top N number or a package name.")
         sys.exit(1)